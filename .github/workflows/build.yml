name: Build

on: [push]

env:
  BUILD_TYPE: MinSizeRel

jobs:
  # === Windows XP ===
  winxp:
    runs-on: windows-2019

    steps:
      - uses: actions/checkout@v3
        with:
          submodules: recursive
          fetch-depth: 0

      - uses: ruby/setup-ruby@v1
        with:
          ruby-version: 2.6

      - name: Build
        shell: cmd
        run: |
          COPY /Y build\janet\janetconf.h vendor\janet\src\conf\janetconf.h
          cd build
          cmake -G "Visual Studio 16 2019" -A Win32 -T v141_xp -DCMAKE_BUILD_TYPE=%BUILD_TYPE% -DBUILD_STUB=On ..
          cmake --build . --config %BUILD_TYPE% --parallel

      - name: Deploy
        uses: actions/upload-artifact@v3
        with:
          name: "tic80-winxp"
          path: build/bin/tic80.exe

      - name: Deploy stubs
        uses: actions/upload-artifact@v3
        with:
          name: "tic80-winxp-stub"
          path: build/bin/tic80*.exe

  # === Windows XP PRO ===
  winxp-pro:
    runs-on: windows-2019

    steps:
      - uses: actions/checkout@v3
        with:
          submodules: recursive
          fetch-depth: 0

      - uses: ruby/setup-ruby@v1
        with:
          ruby-version: 2.6

      - name: Build
        shell: cmd
        run: |
          COPY /Y build\janet\janetconf.h vendor\janet\src\conf\janetconf.h
          cd build
          cmake -G "Visual Studio 16 2019" -A Win32 -T v141_xp -DCMAKE_BUILD_TYPE=%BUILD_TYPE% -DBUILD_PRO=On ..
          cmake --build . --config %BUILD_TYPE% --parallel

      - name: Deploy
        uses: actions/upload-artifact@v3
        with:
          name: "tic80-winxp-pro"
          path: build/bin/tic80.exe

  # === Windows ===
  windows:
    runs-on: windows-2019

    steps:
      - uses: actions/checkout@v3
        with:
          submodules: recursive
          fetch-depth: 0

      - uses: ruby/setup-ruby@v1
        with:
          ruby-version: 2.6

      - name: Build
        shell: cmd
        run: |
          cd build
          cmake -G "Visual Studio 16 2019" -DBUILD_SDLGPU=On -DCMAKE_BUILD_TYPE=%BUILD_TYPE% -DBUILD_STUB=On ..
          cmake --build . --config %BUILD_TYPE% --parallel

      - name: Deploy
        uses: actions/upload-artifact@v3
        with:
          name: "tic80-windows"
          path: build/bin/tic80.exe

      - name: Deploy stubs
        uses: actions/upload-artifact@v3
        with:
          name: "tic80-windows-stub"
          path: build/bin/tic80*.exe

  # === Windows PRO ===
  windows-pro:
    runs-on: windows-2019

    steps:
      - uses: actions/checkout@v3
        with:
          submodules: recursive
          fetch-depth: 0

      - uses: ruby/setup-ruby@v1
        with:
          ruby-version: 2.6

      - name: Build
        shell: cmd
        run: |
          cd build
          cmake -G "Visual Studio 16 2019" -DBUILD_SDLGPU=On -DCMAKE_BUILD_TYPE=%BUILD_TYPE% -DBUILD_PRO=On ..
          cmake --build . --config %BUILD_TYPE% --parallel

      - name: Deploy
        uses: actions/upload-artifact@v3
        with:
          name: "tic80-windows-pro"
          path: build/bin/tic80.exe

  # === Windows Sokol ===
  windows-sokol:
    runs-on: windows-2019

    steps:
      - uses: actions/checkout@v3
        with:
          submodules: recursive
          fetch-depth: 0

      - uses: ruby/setup-ruby@v1
        with:
          ruby-version: 2.6

      - name: Build
        shell: cmd
        run: |
          cd build
          cmake -G "Visual Studio 16 2019" -DBUILD_SDL=Off -DBUILD_SOKOL=On -DCMAKE_BUILD_TYPE=%BUILD_TYPE% ..
          cmake --build . --config %BUILD_TYPE% --parallel
          cp bin/tic80-sokol.exe bin/tic80.exe

      - name: Deploy
        uses: actions/upload-artifact@v3
        with:
          name: "tic80-windows-sokol"
          path: build/bin/tic80.exe

  # === Windows MinGW-64 ===
  windows-mingw:
    runs-on: windows-2019

    steps:
      - uses: ruby/setup-ruby@v1
        with:
          ruby-version: 2.6

      - uses: actions/checkout@v3
        with:
          submodules: recursive
          fetch-depth: 0

      - name: Build
        shell: bash
        run: |
          cd build
          cmake -G "MSYS Makefiles" -DCMAKE_C_COMPILER=C:/msys64/mingw64/bin/gcc.exe -DCMAKE_CXX_COMPILER=C:/msys64/mingw64/bin/c++.exe -DBUILD_SDLGPU=On -DCMAKE_BUILD_TYPE=%BUILD_TYPE% ..
          cmake --build . --config %BUILD_TYPE% --parallel

      - name: Deploy
        uses: actions/upload-artifact@v3
        with:
          name: "tic80-mingw"
          path: build/bin/tic80.exe

  # === Ubuntu PRO ===
  linux-pro:
    runs-on: ubuntu-20.04

    steps:
      - uses: actions/checkout@v3
        with:
          submodules: recursive
          fetch-depth: 0

      - uses: ruby/setup-ruby@v1
        with:
          ruby-version: 2.6

      - name: Install
        run: |
          sudo apt-get update
          sudo apt-get install libglu1-mesa-dev libasound2-dev libpulse-dev libaudio-dev libsamplerate0-dev libcurl4-openssl-dev -y

      - name: Build
        run: |
          cd build
          cmake -DCMAKE_BUILD_TYPE=$BUILD_TYPE -DBUILD_SDLGPU=On -DBUILD_PRO=On ..
          cmake --build . --config $BUILD_TYPE --parallel
          cpack

      - name: Deploy DEB
        uses: actions/upload-artifact@v3
        with:
          name: "tic80-linux-deb-pro"
          path: build/tic80.deb

      - name: Deploy ZIP
        uses: actions/upload-artifact@v3
        with:
          name: "tic80-linux-pro"
          path: build/bin/tic80

  # === Ubuntu ===
  linux:
    runs-on: ubuntu-20.04

    steps:
      - uses: actions/checkout@v3
        with:
          submodules: recursive
          fetch-depth: 0

      - uses: ruby/setup-ruby@v1
        with:
          ruby-version: 2.6

      - name: Install
        run: |
          sudo apt-get update
          sudo apt-get install libglu1-mesa-dev libasound2-dev libpulse-dev libaudio-dev libsamplerate0-dev libcurl4-openssl-dev -y

      - name: Build
        run: |
          cd build
          cmake -DCMAKE_BUILD_TYPE=$BUILD_TYPE -DBUILD_SDLGPU=On -DBUILD_STUB=On ..
          cmake --build . --config $BUILD_TYPE --parallel
          cpack

      - name: Deploy DEB
        uses: actions/upload-artifact@v3
        with:
          name: "tic80-linux-deb"
          path: build/tic80.deb

      - name: Deploy ZIP
        uses: actions/upload-artifact@v3
        with:
          name: "tic80-linux"
          path: build/bin/tic80

      - name: Deploy stubs
        uses: actions/upload-artifact@v3
        with:
          name: "tic80-linux-stub"
          path: build/bin/tic80*

  # === Raspberry PI ===
  rpi:
    runs-on: ubuntu-latest
    container: nesbox/rpi-tic80:latest

    steps:
      - uses: actions/checkout@v3
        with:
          submodules: recursive
          fetch-depth: 0

      - name: Install Host toolchain
        run: |
          apt-get update
          apt-get install --assume-yes build-essential ruby-full gcc-8-arm-linux-gnueabihf g++-8-arm-linux-gnueabihf

      - name: Build
        run: |
          cd build
          cmake -DCMAKE_BUILD_TYPE=$BUILD_TYPE -DBUILD_STUB=On -DCMAKE_TOOLCHAIN_FILE=rpi/toolchain.cmake ..
          cmake --build . --config $BUILD_TYPE --parallel
          cpack

      - name: Deploy DEB
        uses: actions/upload-artifact@v3
        with:
          name: "tic80-rpi-dep"
          path: build/tic80.deb

      - name: Deploy
        uses: actions/upload-artifact@v3
        with:
          name: "tic80-rpi"
          path: build/bin/tic80

      - name: Deploy stubs
        uses: actions/upload-artifact@v3
        with:
          name: "tic80-rpi-stub"
          path: build/bin/tic80*

  # === Raspberry PI PRO ===
  rpi-pro:
    runs-on: ubuntu-latest
    container: nesbox/rpi-tic80:latest

    steps:
      - uses: actions/checkout@v3
        with:
          submodules: recursive
          fetch-depth: 0

      - name: Install Host toolchain
        run: |
          apt-get update
          apt-get install --assume-yes build-essential ruby-full gcc-8-arm-linux-gnueabihf g++-8-arm-linux-gnueabihf


      - name: Build
        run: |
          cd build
          cmake -DCMAKE_BUILD_TYPE=$BUILD_TYPE -DBUILD_PRO=On -DCMAKE_TOOLCHAIN_FILE=rpi/toolchain.cmake ..
          cmake --build . --config $BUILD_TYPE --parallel
          cpack

      - name: Deploy DEB
        uses: actions/upload-artifact@v3
        with:
          name: "tic80-rpi-deb-pro"
          path: build/tic80.deb

      - name: Deploy
        uses: actions/upload-artifact@v3
        with:
          name: "tic80-rpi-pro"
          path: build/bin/tic80

  # === Raspberry PI 1-3 Bare Metal ===
  rpi-baremetal:
    runs-on: ubuntu-latest
    container: nesbox/baremetalpi-tic80:latest

    steps:
      - uses: actions/checkout@v3
        with:
          submodules: recursive
          fetch-depth: 0

      - name: Install Host toolchain
        run: |
          apt-get update
          apt-get install --assume-yes build-essential ruby-full

      - name: Prebuild
        run: |
          cd vendor
          git clone --recursive https://github.com/smuehlst/circle-stdlib
          cd circle-stdlib
          git checkout fdb3c4a948421d47fddab8042a92f980cba43915
          git submodule update --recursive
          ./configure -r 3
          make -j$(nproc)
          cd libs/circle/addon/vc4/sound/
          make -j$(nproc)
          cd ../vchiq
          make -j$(nproc)
          cd ../../linux
          make -j$(nproc)

      - name: Build
        run: |
          git apply build/baremetalpi/circle.patch
          cd build
          cmake -DCMAKE_BUILD_TYPE=$BUILD_TYPE -DCMAKE_TOOLCHAIN_FILE=baremetalpi/toolchain.cmake ..
          make tic80studio -j$(nproc)
          cd baremetalpi
          make -j$(nproc)
          cd ../../vendor/circle-stdlib/libs/circle/boot/
          make -j$(nproc)

      - name: Pack
        run: |
          cp build/baremetalpi/kernel8-32.img vendor/circle-stdlib/libs/circle/boot/kernel.img
          cp build/baremetalpi/boot/config.txt vendor/circle-stdlib/libs/circle/boot/config.txt

      - name: Deploy
        uses: actions/upload-artifact@v3
        with:
          name: "tic80-rpi-baremetal"
          path: |
            vendor/circle-stdlib/libs/circle/boot/config.txt
            vendor/circle-stdlib/libs/circle/boot/kernel.img
            vendor/circle-stdlib/libs/circle/boot/bootcode.bin
            vendor/circle-stdlib/libs/circle/boot/start.elf
            vendor/circle-stdlib/libs/circle/boot/fixup.dat
            vendor/circle-stdlib/libs/circle/boot/LICENCE.broadcom

  # === Raspberry PI 4 Bare Metal ===
  rpi4-baremetal:
    runs-on: ubuntu-latest
    container: nesbox/baremetalpi-tic80:latest

    steps:
      - uses: actions/checkout@v3
        with:
          submodules: recursive
          fetch-depth: 0

      - name: Install Host toolchain
        run: |
          apt-get update
          apt-get install --assume-yes build-essential ruby-full

      - name: Prebuild
        run: |
          cd vendor
          git clone --recursive https://github.com/smuehlst/circle-stdlib
          cd circle-stdlib
          git checkout fdb3c4a948421d47fddab8042a92f980cba43915
          git submodule update --recursive
          ./configure -r 4
          make -j$(nproc)
          cd libs/circle/addon/vc4/sound/
          make -j$(nproc)
          cd ../vchiq
          make -j$(nproc)
          cd ../../linux
          make -j$(nproc)

      - name: Build
        run: |
          git apply build/baremetalpi/circle.patch
          cd build
          cmake -DCMAKE_BUILD_TYPE=$BUILD_TYPE -DCMAKE_TOOLCHAIN_FILE=baremetalpi/toolchain.cmake ..
          make tic80studio -j$(nproc)
          cd baremetalpi
          make -j$(nproc)
          cd ../../vendor/circle-stdlib/libs/circle/boot/
          make -j$(nproc)

      - name: Pack
        run: |
          cp build/baremetalpi/kernel7l.img vendor/circle-stdlib/libs/circle/boot/kernel.img
          cp build/baremetalpi/boot/config.txt vendor/circle-stdlib/libs/circle/boot/config.txt

      - name: Deploy
        uses: actions/upload-artifact@v3
        with:
          name: "tic80-rpi4-baremetal"
          path: |
            vendor/circle-stdlib/libs/circle/boot/bcm2711-rpi-4-b.dtb
            vendor/circle-stdlib/libs/circle/boot/bcm2711-rpi-cm4.dtb
            vendor/circle-stdlib/libs/circle/boot/bootcode.bin
            vendor/circle-stdlib/libs/circle/boot/config.txt
            vendor/circle-stdlib/libs/circle/boot/COPYING.linux
            vendor/circle-stdlib/libs/circle/boot/fixup4.dat
            vendor/circle-stdlib/libs/circle/boot/kernel.img
            vendor/circle-stdlib/libs/circle/boot/LICENCE.broadcom
            vendor/circle-stdlib/libs/circle/boot/start4.elf

  # === Nintendo 3DS build ===
  nintendo-3ds:
    runs-on: ubuntu-latest
    container: nesbox/devkitpro-tic80:latest

    steps:
      - uses: actions/checkout@v3
        with:
          submodules: recursive
          fetch-depth: 0

      - name: Install Host toolchain
        run: |
          apt-get update
          apt-get install --assume-yes build-essential ruby-full

      - name: Build
        run: |
          cd build
          cmake -DCMAKE_TOOLCHAIN_FILE=$DEVKITPRO/3ds.cmake -DN3DS=TRUE -DCMAKE_BUILD_TYPE=$BUILD_TYPE ..
          make -j$(nproc)

      - name: Deploy
        uses: actions/upload-artifact@v3
        with:
          name: "tic80-nintendo-3ds"
          path: build/bin/tic80.3dsx

  # === MacOS 12 ===
  macos:
    runs-on: macos-12

    steps:
      - uses: actions/checkout@v3
        with:
          submodules: recursive
          fetch-depth: 0

      - name: Install
        run: brew uninstall --ignore-dependencies libidn2

      - name: Build
        run: |
          cd build
          cmake -DCMAKE_BUILD_TYPE=$BUILD_TYPE DBUILD_SDLGPU=On -DBUILD_STUB=On ..
          cmake --build . --config $BUILD_TYPE --parallel
          cpack
          cp *.dmg tic80.dmg

      - name: Deploy DMG
        uses: actions/upload-artifact@v3
        with:
          name: "tic80-macos-dmg"
          path: build/tic80.dmg

      - name: Deploy
        uses: actions/upload-artifact@v3
        with:
          name: "tic80-macos"
          path: build/bin/tic80

      - name: Deploy stubs
        uses: actions/upload-artifact@v3
        with:
          name: "tic80-macos-stub"
          path: build/bin/tic80*

  # === MacOS 12 PRO ===
  macos-pro:
    runs-on: macos-12

    steps:
      - uses: actions/checkout@v3
        with:
          submodules: recursive
          fetch-depth: 0

      - name: Install
        run: brew uninstall --ignore-dependencies libidn2

      - name: Build
        run: |
          cd build
          cmake -DCMAKE_BUILD_TYPE=$BUILD_TYPE -DBUILD_SDLGPU=On -DBUILD_PRO=On ..
          cmake --build . --config $BUILD_TYPE --parallel
          cpack
          cp *.dmg tic80.dmg

      - name: Deploy DMG
        uses: actions/upload-artifact@v3
        with:
          name: "tic80-macos-dmg-pro"
          path: build/tic80.dmg

      - name: Deploy
        uses: actions/upload-artifact@v3
        with:
          name: "tic80-macos-pro"
          path: build/bin/tic80

  # === Android ===
  android:
    runs-on: ubuntu-latest

    steps:
      - uses: actions/checkout@v3
        with:
          submodules: recursive
          fetch-depth: 0

      - uses: nttld/setup-ndk@v1
        id: setup-ndk
        with:
          ndk-version: r21e
          add-to-path: false
          local-cache: true

      - name: set up JDK 11
        uses: actions/setup-java@v3
        with:
          java-version: '11'
          distribution: 'temurin'
          cache: gradle

      - name: Build
        run: |
          cd build/android
          chmod +x gradlew
          ./gradlew assembleRelease
          cp app/build/outputs/apk/release/app-release.apk tic80.apk

        env:
          ANDROID_NDK_HOME: ${{ steps.setup-ndk.outputs.ndk-path }}

      - name: Deploy
        uses: actions/upload-artifact@v3
        with:
          name: "tic80-android"
          path: build/android/tic80.apk

  # === HTML ===
  html:
    runs-on: ubuntu-latest

    steps:
      - uses: mymindstorm/setup-emsdk@v11

      - uses: actions/checkout@v3
        with:
          submodules: recursive
          fetch-depth: 0

      - uses: ruby/setup-ruby@v1
        with:
          ruby-version: 2.6

      - name: Build
        run: |
          cd build
          emcmake cmake -DBUILD_SDLGPU=On -DCMAKE_BUILD_TYPE=$BUILD_TYPE -DBUILD_STUB=On ..
          cmake --build . --config $BUILD_TYPE --parallel
          mkdir bin/html bin/html-export
          cp html/export.html bin/html-export/index.html
          cp bin/tic80*.js bin/html-export/
          cp bin/tic80*.wasm bin/html-export/
          cp html/index.html bin/html/index.html
          cp html/export.html bin/html/export.html
          cp bin/tic80.js bin/html/tic80.js
          cp bin/tic80.wasm bin/html/tic80.wasm
          cp bin/tic80.js webapp/tic80.js
          cp bin/tic80.wasm webapp/tic80.wasm

      - name: Deploy
        uses: actions/upload-artifact@v3
        with:
          name: "tic80-html"
          path: |
            build/bin/html/tic80.js
            build/bin/html/tic80.wasm
            build/bin/html/index.html
            build/bin/html/export.html

      - name: Deploy WebApp
        uses: actions/upload-artifact@v3
        with:
          name: "tic80-webapp"
          path: |
            build/webapp/index.html
            build/webapp/serviceworker.js
            build/webapp/tic80-180.png
            build/webapp/tic80-192.png
            build/webapp/tic80-512.png
            build/webapp/tic80.webmanifest
            build/webapp/tic80.js
            build/webapp/tic80.wasm

      - name: Deploy stubs
        uses: actions/upload-artifact@v3
        with:
          name: "tic80-html-stub"
          path: |
            build/bin/html-export/tic80*.js
            build/bin/html-export/tic80*.wasm
            build/bin/html-export/index.html

  # === Export ===
  export:
    needs: [winxp, windows, linux, rpi, macos, html]
    runs-on: ubuntu-latest

    steps:
      - name: Download Windows XP artifact
        uses: actions/download-artifact@v3
        with:
          name: tic80-winxp
          path: winxpdir

      - name: Download Windows artifact
        uses: actions/download-artifact@v3
        with:
          name: tic80-windows
          path: windir

      - name: Download Ubuntu artifact
        uses: actions/download-artifact@v3
        with:
          name: tic80-linux
          path: linuxdir

      - name: Download RPI artifact
        uses: actions/download-artifact@v3
        with:
          name: tic80-rpi
          path: rpidir

      - name: Download MacOS artifact
        uses: actions/download-artifact@v3
        with:
          name: tic80-macos
          path: macdir

      - name: Download HTML artifact
        uses: actions/download-artifact@v3
        with:
          name: tic80-html

      - name: Rename
        run: |
          cp winxpdir/* winxp
          cp windir/* win
          cp linuxdir/* linux
          cp macdir/* mac
          cp rpidir/* rpi
          mv -f export.html index.html
          zip html.zip index.html tic80.js tic80.wasm
          mv -f html.zip html

      - name: Deploy
        uses: actions/upload-artifact@v3
        with:
          name: "tic80-export"
          path: |
            winxp
            win
            linux
            mac
            rpi
            html

  # === Export stub ===
  export-stub:
    needs: [export]
    runs-on: ubuntu-latest
    strategy:
      matrix:
        script: [lua, moon, fennel, ruby, js, wren, squirrel, wasm, scheme, janet, python]

    steps:
      - name: Download Windows XP artifact
        uses: actions/download-artifact@v3
        with:
          name: tic80-winxp-stub
          path: winxpdir

      - name: Download Windows artifact
        uses: actions/download-artifact@v3
        with:
          name: tic80-windows-stub
          path: windir

      - name: Download Ubuntu artifact
        uses: actions/download-artifact@v3
        with:
          name: tic80-linux-stub
          path: linuxdir

      - name: Download RPI artifact
        uses: actions/download-artifact@v3
        with:
          name: tic80-rpi-stub
          path: rpidir

      - name: Download MacOS artifact
        uses: actions/download-artifact@v3
        with:
          name: tic80-macos-stub
          path: macdir

      - name: Download HTML artifact
        uses: actions/download-artifact@v3
        with:
          name: tic80-html-stub

      - name: Rename
        run: |
          cp winxpdir/tic80${{ matrix.script }}.exe winxp${{ matrix.script }}
          cp windir/tic80${{ matrix.script }}.exe win${{ matrix.script }}
          cp linuxdir/tic80${{ matrix.script }} linux${{ matrix.script }}
          cp rpidir/tic80${{ matrix.script }} rpi${{ matrix.script }}
          cp macdir/tic80${{ matrix.script }} mac${{ matrix.script }}
          mv -f tic80${{ matrix.script }}.js tic80.js
          zip html${{ matrix.script }}.zip index.html tic80.js tic80${{ matrix.script }}.wasm
          mv -f html${{ matrix.script }}.zip html${{ matrix.script }}

      - name: Deploy
        uses: actions/upload-artifact@v3
        with:
          name: "tic80-export"
          path: |
            winxp${{ matrix.script }}
            win${{ matrix.script }}
            linux${{ matrix.script }}
            rpi${{ matrix.script }}
            mac${{ matrix.script }}
            html${{ matrix.script }}

  # === Delete stub artifacts ===
  delete-stub:
    needs: [export-stub]
    runs-on: ubuntu-latest

    steps:
      - name: Delete artifacts
        uses: geekyeggo/delete-artifact@v2
        with:
          name: |
            tic80-winxp-stub
            tic80-windows-stub
            tic80-linux-stub
            tic80-rpi-stub
            tic80-macos-stub
<<<<<<< HEAD
            tic80-html-stub
=======
            tic80-html-stub

  # === Delete PRO artifacts ===
  delete-pro:
    needs: [winxp-pro, windows-pro, linux-pro, macos-pro, rpi-pro]
    runs-on: ubuntu-latest

    steps:
      - name: Delete artifacts
        uses: geekyeggo/delete-artifact@v2
        with:
          name: |
            tic80-macos-pro
            tic80-macos-dmg-pro
            tic80-winxp-pro
            tic80-windows-pro
            tic80-linux-deb-pro
            tic80-linux-pro
            tic80-rpi-deb-pro
            tic80-rpi-pro
>>>>>>> 22dbe5db
<|MERGE_RESOLUTION|>--- conflicted
+++ resolved
@@ -816,27 +816,4 @@
             tic80-linux-stub
             tic80-rpi-stub
             tic80-macos-stub
-<<<<<<< HEAD
-            tic80-html-stub
-=======
-            tic80-html-stub
-
-  # === Delete PRO artifacts ===
-  delete-pro:
-    needs: [winxp-pro, windows-pro, linux-pro, macos-pro, rpi-pro]
-    runs-on: ubuntu-latest
-
-    steps:
-      - name: Delete artifacts
-        uses: geekyeggo/delete-artifact@v2
-        with:
-          name: |
-            tic80-macos-pro
-            tic80-macos-dmg-pro
-            tic80-winxp-pro
-            tic80-windows-pro
-            tic80-linux-deb-pro
-            tic80-linux-pro
-            tic80-rpi-deb-pro
-            tic80-rpi-pro
->>>>>>> 22dbe5db
+            tic80-html-stub